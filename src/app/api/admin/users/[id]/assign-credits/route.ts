--- conflicted
+++ resolved
@@ -1,11 +1,8 @@
 import { NextResponse } from 'next/server';
 import { auth } from '@/auth';
 import { adminService } from '@/db/services';
-<<<<<<< HEAD
 import { notificationClient } from '@/lib/notifications/client';
-=======
 import { ALLOWED_DOMAINS } from '@/config/auth';
->>>>>>> 46076b62
 
 export async function POST(
   request: Request, 
